{
  "name": "rush-web-library-build",
  "version": "0.0.0",
  "private": true,
  "dependencies": {
    "typescript": "~2.1.4",
    "@types/es6-promise": "0.0.32",
    "@types/gulp": "^3.8.32",
    "@types/node": "^6.0.46",
    "gulp": "~3.9.1",
    "gulp-replace": "^0.5.4",
    "node-notifier": "~4.6.1"
  },
  "optionalDependencies": {
    "fsevents": "*"
  },
  "rushDependencies": {
    "@microsoft/gulp-core-build": ">=2.1.0 <3.0.0",
<<<<<<< HEAD
    "@microsoft/gulp-core-build-karma": ">=2.0.0 <3.0.0",
    "@microsoft/gulp-core-build-sass": ">=2.0.0 <3.0.0",
    "@microsoft/gulp-core-build-serve": ">=2.0.0 <3.0.0",
    "@microsoft/gulp-core-build-typescript": ">=2.2.0 <3.0.0",
    "@microsoft/gulp-core-build-webpack": ">=1.0.3 <2.0.0"
=======
    "@microsoft/gulp-core-build-karma": ">=2.0.2 <3.0.0",
    "@microsoft/gulp-core-build-sass": ">=2.0.0 <3.0.0",
    "@microsoft/gulp-core-build-serve": ">=2.0.0 <3.0.0",
    "@microsoft/gulp-core-build-typescript": ">=2.2.1 <3.0.0",
    "@microsoft/gulp-core-build-webpack": ">=1.1.0 <2.0.0"
>>>>>>> f7442b3c
  }
}<|MERGE_RESOLUTION|>--- conflicted
+++ resolved
@@ -16,18 +16,10 @@
   },
   "rushDependencies": {
     "@microsoft/gulp-core-build": ">=2.1.0 <3.0.0",
-<<<<<<< HEAD
-    "@microsoft/gulp-core-build-karma": ">=2.0.0 <3.0.0",
-    "@microsoft/gulp-core-build-sass": ">=2.0.0 <3.0.0",
-    "@microsoft/gulp-core-build-serve": ">=2.0.0 <3.0.0",
-    "@microsoft/gulp-core-build-typescript": ">=2.2.0 <3.0.0",
-    "@microsoft/gulp-core-build-webpack": ">=1.0.3 <2.0.0"
-=======
     "@microsoft/gulp-core-build-karma": ">=2.0.2 <3.0.0",
     "@microsoft/gulp-core-build-sass": ">=2.0.0 <3.0.0",
     "@microsoft/gulp-core-build-serve": ">=2.0.0 <3.0.0",
     "@microsoft/gulp-core-build-typescript": ">=2.2.1 <3.0.0",
     "@microsoft/gulp-core-build-webpack": ">=1.1.0 <2.0.0"
->>>>>>> f7442b3c
   }
 }